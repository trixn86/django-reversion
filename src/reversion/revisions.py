--- conflicted
+++ resolved
@@ -372,17 +372,6 @@
             raise RegistrationError("{model} has already been registered with django-reversion".format(
                 model = model,
             ))
-<<<<<<< HEAD
-        # Prevent proxy models being registered.
-        if model._meta.proxy:
-            raise RegistrationError(
-                "{model} is a proxy model, and cannot be used with django-reversion, register the parent class ({model_parent}) instead.".format(  # noqa
-                    model=model.__name__,
-                    model_parent=', '.join(
-                        [x.__name__ for x in model._meta.parents.keys()])
-                ))
-=======
->>>>>>> 1b531557
         # Perform any customization.
         if field_overrides:
             adapter_cls = type(adapter_cls.__name__, (adapter_cls,), field_overrides)
@@ -413,14 +402,8 @@
     def _follow_relationships(self, objects):
         """Follows all relationships in the given set of objects."""
         followed = set()
-<<<<<<< HEAD
-        def _follow(obj):
-            # Check the pk first because objects without a pk are not hashable
-            if obj.pk is None or obj in followed:
-=======
         def _follow(obj, exclude_concrete):
             if obj in followed or obj.pk is None or (obj.__class__, obj.pk) == exclude_concrete:
->>>>>>> 1b531557
                 return
             followed.add(obj)
             adapter = self.get_adapter(obj.__class__)
