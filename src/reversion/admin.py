--- conflicted
+++ resolved
@@ -97,11 +97,7 @@
         """Sets the version meta information."""
         super(VersionAdmin, self).log_addition(request, object)
         reversion.revision.user = request.user
-<<<<<<< HEAD
-        reversion.revision.comment = _(u'Initial version.')
-=======
         reversion.revision.comment = _(u"Initial version.")
->>>>>>> 8959a0d1
         reversion.revision.ignore_duplicates = self.ignore_duplicate_revisions
         
     def log_change(self, request, object, message):
