from django import VERSION
from django.core.exceptions import ImproperlyConfigured
from django.core.management.base import BaseCommand
from django.core.management.base import CommandError
from django.db import models
from django.utils.importlib import import_module
from django.utils.datastructures import SortedDict
from django.utils.translation import ugettext as _

from reversion import revision
from reversion.models import Version


class Command(BaseCommand):
    
    args = "[appname, appname.ModelName, ...]"
    help = "Creates initial revisions for a given app [and model]."

    def handle(self, *app_labels, **options):
        app_list = SortedDict()
        # if no apps given, use all installed.
        if len(app_labels) == 0:
            for app in models.get_apps ():
                if not app in app_list.keys():
                    app_list[app] = []
                for model_class in models.get_models(app):
                    if not model_class in app_list[app]:
                        app_list[app].append(model_class)
        else:
            for label in app_labels:
                try:
                    app_label, model_label = label.split(".")
                    try:
                        app = models.get_app(app_label)
                    except ImproperlyConfigured:
                        raise CommandError("Unknown application: %s" % app_label)

                    model_class = models.get_model(app_label, model_label)
                    if model_class is None:
                        raise CommandError("Unknown model: %s.%s" % (app_label, model_label))
                    if app in app_list.keys():
                        if app_list[app] and model_class not in app_list[app]:
                            app_list[app].append(model_class)
                    else:
                        app_list[app] = [model_class]
                except ValueError:
                    # This is just an app - no model qualifier.
                    app_label = label
                    try:
                        app = models.get_app(app_label)
                        if not app in app_list.keys():
                            app_list[app] = []
                        for model_class in models.get_models(app):
                            if not model_class in app_list[app]:
                                app_list[app].append(model_class)
                    except ImproperlyConfigured:
                        raise CommandError("Unknown application: %s" % app_label)
        # Create revisions.
        for app, model_classes in app_list.items ():
            for model_class in model_classes:
                self.create_initial_revisions (app, model_class)

    @revision.create_on_success
    def version_save(self, obj):
        """Saves the initial version of an object."""
        obj.save()
        revision.user = None
        revision.comment = _(u"Initial version.")

    def create_initial_revisions(self, app, model_class, verbosity=2, **kwargs):
        """Creates the set of initial revisions for the given model."""
        # Import the relevant admin module.
        try:
            import_module("%s.admin" % app.__name__.rsplit(".", 1)[0])
        except ImportError:
            pass
        # Check all models for empty revisions.
        if revision.is_registered(model_class):
            created_count = 0
            # HACK: This join can't be done in the database, due to incompatibilities
            # between unicode object_ids and integer pks on strict backends like postgres.
            for obj in model_class._default_manager.iterator():
                if Version.objects.get_for_object(obj).count() == 0:
                    self.version_save(obj)
                    created_count += 1
            # Print out a message, if feeling verbose.
            if created_count > 0 and verbosity >= 2:
<<<<<<< HEAD
                print u"Created %s initial revisions for model %s.\n" % (created_count, model_class._meta.verbose_name)
        else:
            if verbosity >= 2:
                print u"Model %s is not registered.\n"  % (model_class._meta.verbose_name)
=======
                print u"Created %s initial revisions for model %s." % (created_count, model_class._meta.verbose_name)
        else:
            if verbosity >= 2:
                print u"Model %s is not registered."  % (model_class._meta.verbose_name)
>>>>>>> 8343fce4
<|MERGE_RESOLUTION|>--- conflicted
+++ resolved
@@ -85,14 +85,7 @@
                     created_count += 1
             # Print out a message, if feeling verbose.
             if created_count > 0 and verbosity >= 2:
-<<<<<<< HEAD
-                print u"Created %s initial revisions for model %s.\n" % (created_count, model_class._meta.verbose_name)
-        else:
-            if verbosity >= 2:
-                print u"Model %s is not registered.\n"  % (model_class._meta.verbose_name)
-=======
                 print u"Created %s initial revisions for model %s." % (created_count, model_class._meta.verbose_name)
         else:
             if verbosity >= 2:
-                print u"Model %s is not registered."  % (model_class._meta.verbose_name)
->>>>>>> 8343fce4
+                print u"Model %s is not registered."  % (model_class._meta.verbose_name)